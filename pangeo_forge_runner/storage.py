--- conflicted
+++ resolved
@@ -46,7 +46,6 @@
         """,
     )
 
-<<<<<<< HEAD
     pangeo_forge_target_class_args = Dict(
         {},
         config=True,
@@ -54,7 +53,7 @@
         Args to pass to pangeo_forge_target_class during instantiation
         """,
     )
-=======
+
     def is_default(self):
         """
         Return if `root_path` is an empty string
@@ -63,7 +62,6 @@
         this is used to mean it's unconfigured.
         """
         return self.fsspec_class == AbstractFileSystem and not self.root_path
->>>>>>> 3360d5d2
 
     def get_forge_target(self, job_name: str):
         """
@@ -77,26 +75,21 @@
 
         cls = getattr(storage, self.pangeo_forge_target_class)
 
-<<<<<<< HEAD
-        return cls(
-            self.fsspec_class(**self.fsspec_args),
-            root_path=self.root_path.format(job_name=job_name),
-            **self.pangeo_forge_target_class_args,
-        )
-=======
+
         # pangeo-forge-recipes >=0.10.5 have a new `fsspec_kwargs` kwarg
         if any(field.name == "fsspec_kwargs" for field in fields(cls)):
             return cls(
                 self.fsspec_class(**self.fsspec_args),
                 root_path=self.root_path.format(job_name=job_name),
                 fsspec_kwargs=self.fsspec_args,
+                **self.pangeo_forge_target_class_args,
             )
         else:
             return cls(
                 self.fsspec_class(**self.fsspec_args),
                 root_path=self.root_path.format(job_name=job_name),
+                **self.pangeo_forge_target_class_args,
             )
->>>>>>> 3360d5d2
 
     def __str__(self):
         """
