--- conflicted
+++ resolved
@@ -201,62 +201,11 @@
                     TargetStorage,
                 )
 
-<<<<<<< HEAD
                 # Create our storage configurations. Traitlets will do its magic, populate these
                 # with appropriate config from config file / commandline / defaults.
                 target_storage = TargetStorage(parent=self)
                 input_cache_storage = InputCacheStorage(parent=self)
                 metadata_cache_storage = MetadataCacheStorage(parent=self)
-=======
-            self.log.info("Parsing recipes...", extra={"status": "running"})
-            with (
-                redirect_stderr(self.log, {"status": "running"}),
-                redirect_stdout(self.log, {"status": "running"}),
-            ):
-                recipes = feedstock.parse_recipes()
-
-            if self.recipe_id:
-                if self.recipe_id not in recipes:
-                    raise ValueError(f"{self.recipe_id=} not in {list(recipes)}")
-                self.log.info(f"Baking only recipe_id='{self.recipe_id}'")
-                recipes = {k: r for k, r in recipes.items() if k == self.recipe_id}
-
-            if self.prune:
-                # Prune recipes to only run on certain items if we are asked to
-                if hasattr(next(iter(recipes.values())), "copy_pruned"):
-                    # pangeo-forge-recipes version < 0.10 has a `copy_pruned` method
-                    recipes = {k: r.copy_pruned() for k, r in recipes.items()}
-
-            bakery: Bakery = self.bakery_class(parent=self)
-
-            extra_options = {}
-
-            for name, recipe in recipes.items():
-                if len(recipes) > 1:
-                    recipe_name_hash = hashlib.sha256(name.encode()).hexdigest()[:5]
-                    per_recipe_unique_job_name = (
-                        self.job_name[: 62 - 6] + "-" + recipe_name_hash
-                    )
-                    self.log.info(
-                        f"Deploying > 1 recipe. Modifying base {self.job_name = } for recipe "
-                        f"{name = } with {recipe_name_hash = }. Submitting job with modified "
-                        f"{per_recipe_unique_job_name = }. Note: job names must be <= 63 chars. "
-                        "If job_name was > 57 chars, it was truncated to accomodate modification."
-                    )
-                else:
-                    per_recipe_unique_job_name = None
-
-                # if pangeo-forge-recipes is <=0.9, we have to specify a requirements.txt
-                # file even if it isn't present, as the image used otherwise will not have pangeo-forge-recipes
-                if isinstance(recipe, PTransform):
-                    requirements_path = feedstock.feedstock_dir / "requirements.txt"
-                    if requirements_path.exists():
-                        extra_options["requirements_file"] = str(requirements_path)
-                else:
-                    extra_options["requirements_file"] = str(
-                        PFR_0_9_REQUIREMENTS_FILE_PATH
-                    )
->>>>>>> 0eda0ca7
 
                 self.log.info(
                     f"Target Storage is {target_storage}\n", extra={"status": "setup"}
