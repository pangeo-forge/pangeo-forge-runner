"""
Command to run a pangeo-forge recipe
"""
import tempfile
from datetime import datetime
from pathlib import Path

from apache_beam import Pipeline
from pangeo_forge_recipes.storage import StorageConfig
from traitlets import Bool, Type, Unicode

from .. import Feedstock
from ..bakery.base import Bakery
from ..bakery.local import LocalDirectBakery
from ..storage import InputCacheStorage, MetadataCacheStorage, TargetStorage
from ..stream_capture import redirect_stderr, redirect_stdout
from .base import BaseCommand, common_aliases, common_flags


class Bake(BaseCommand):
    """
    Command to bake a pangeo forge recipe in a given bakery
    """

    aliases = common_aliases
    flags = common_flags | {
        "prune": (
            {"Bake": {"prune": True}},
            "Prune the recipe to run only for 2 time steps",
        )
    }

    prune = Bool(
        False,
        config=True,
        help="""
        Prune the recipe to only run for 2 time steps.

        Makes it much easier to test recipes!
        """,
    )

    bakery_class = Type(
        default_value=LocalDirectBakery,
        klass=Bakery,
        config=True,
        help="""
        The Bakery to bake this recipe in.

        The Bakery (and its configuration) determine which Apache Beam
        Runner is used, and how options for it are specified.
        Defaults to LocalDirectBakery, which bakes the recipe using Apache
        Beam's "DirectRunner". It doesn't use Docker or the cloud, and runs
        everything locally. Useful only for testing!
        """,
    )

    recipe_id = Unicode(
        None,
        allow_none=True,
        config=True,
        help="""
        Optionally pass this value to run only this recipe_id from the feedstock.

        If empty, all recipes from the feedstock will be run.
        """,
    )

<<<<<<< HEAD
    job_name = Unicode(
        None,
        allow_none=True,
        config=True,
        help="""
        Optionally pass a custom job name for the job run.

        If empty, a unique name will be generated for the job.
        """,
    )

=======
>>>>>>> cdac1bbb
    def start(self):
        """
        Start the baking process
        """
        # Create our storage configurations. Traitlets will do its magic, populate these
        # with appropriate config from config file / commandline / defaults.
        target_storage = TargetStorage(parent=self)
        input_cache_storage = InputCacheStorage(parent=self)
        metadata_cache_storage = MetadataCacheStorage(parent=self)

        self.log.info(
            f"Target Storage is {target_storage}\n", extra={"status": "setup"}
        )
        self.log.info(
            f"Input Cache Storage is {input_cache_storage}\n", extra={"status": "setup"}
        )
        self.log.info(
            f"Metadata Cache Storage is {metadata_cache_storage}\n",
            extra={"status": "setup"},
        )

        # Create a temporary directory where we fetch the feedstock repo and perform all operations
        # FIXME: Support running this on an already existing repository, so users can run it
        # as they develop their feedstock
        with tempfile.TemporaryDirectory() as d:
            self.fetch(d)
            feedstock = Feedstock(Path(d) / self.feedstock_subdir)

            self.log.info("Parsing recipes...", extra={"status": "running"})
            with redirect_stderr(self.log, {"status": "running"}), redirect_stdout(
                self.log, {"status": "running"}
            ):
                recipes = feedstock.parse_recipes()

            if self.recipe_id:
<<<<<<< HEAD
=======
                if self.recipe_id not in recipes:
                    raise ValueError(f"{self.recipe_id=} not in {list(recipes)}")
>>>>>>> cdac1bbb
                self.log.info(f"Baking only recipe_id='{self.recipe_id}'")
                recipes = {k: r for k, r in recipes.items() if k == self.recipe_id}

            if self.prune:
                # Prune all recipes if we're asked to
                recipes = {k: r.copy_pruned() for k, r in recipes.items()}

            bakery: Bakery = self.bakery_class(parent=self)

            for name, recipe in recipes.items():
                # Unique name for running this particular recipe.
                if not self.job_name:
                    # FIXME: Should include the name of repo / ref as well somehow
                    job_name = f"{name}-{recipe.sha256().hex()}-{int(datetime.now().timestamp())}"
                else:
                    job_name = self.job_name

                recipe.storage_config = StorageConfig(
                    target_storage.get_forge_target(job_name=job_name),
                    input_cache_storage.get_forge_target(job_name=job_name),
                    metadata_cache_storage.get_forge_target(job_name=job_name),
                )

                pipeline_options = bakery.get_pipeline_options(
                    job_name=self.job_name,
                    # FIXME: Bring this in from meta.yaml?
                    container_image="pangeo/forge:8a862dc",
                )

                # Set argv explicitly to empty so Apache Beam doesn't try to parse the commandline
                # for pipeline options - we have traitlets doing that for us.
                pipeline = Pipeline(options=pipeline_options, argv=[])
                # Chain our recipe to the pipeline. This mutates the `pipeline` object!
                pipeline | recipe.to_beam()

                # Some bakeries are blocking - if Beam is configured to use them, calling
                # pipeline.run() blocks. Some are not. We handle that here, and provide
                # appropriate feedback to the user too.
                if bakery.blocking:
                    self.log.info(
                        f"Running job for recipe {name}\n",
                        extra={"recipe": "name", "status": "running"},
                    )
                    pipeline.run()
                else:
                    result = pipeline.run()
                    job_id = result.job_id()
                    self.log.info(
                        f"Submitted job {job_id} for recipe {name}",
                        extra={"job_id": job_id, "recipe": name, "status": "submitted"},
                    )<|MERGE_RESOLUTION|>--- conflicted
+++ resolved
@@ -66,7 +66,6 @@
         """,
     )
 
-<<<<<<< HEAD
     job_name = Unicode(
         None,
         allow_none=True,
@@ -78,8 +77,6 @@
         """,
     )
 
-=======
->>>>>>> cdac1bbb
     def start(self):
         """
         Start the baking process
@@ -115,11 +112,8 @@
                 recipes = feedstock.parse_recipes()
 
             if self.recipe_id:
-<<<<<<< HEAD
-=======
                 if self.recipe_id not in recipes:
                     raise ValueError(f"{self.recipe_id=} not in {list(recipes)}")
->>>>>>> cdac1bbb
                 self.log.info(f"Baking only recipe_id='{self.recipe_id}'")
                 recipes = {k: r for k, r in recipes.items() if k == self.recipe_id}
 
