"""
Command to run a pangeo-forge recipe
"""
import os
import re
import string
import time
from pathlib import Path

import escapism
from apache_beam import Pipeline, PTransform
from traitlets import Bool, Type, Unicode, validate

from .. import Feedstock
from ..bakery.base import Bakery
from ..bakery.local import LocalDirectBakery
from ..plugin import get_injections, get_injectionspecs_from_entrypoints
from ..storage import InputCacheStorage, MetadataCacheStorage, TargetStorage
from ..stream_capture import redirect_stderr, redirect_stdout
from .base import BaseCommand, common_aliases, common_flags


class Bake(BaseCommand):
    """
    Command to bake a pangeo forge recipe in a given bakery
    """

    aliases = common_aliases
    flags = common_flags | {
        "prune": (
            {"Bake": {"prune": True}},
            "Prune the recipe to run only for 2 time steps",
        )
    }

    prune = Bool(
        False,
        config=True,
        help="""
        Prune the recipe to only run for 2 time steps.

        Makes it much easier to test recipes!
        """,
    )

    bakery_class = Type(
        default_value=LocalDirectBakery,
        klass=Bakery,
        config=True,
        help="""
        The Bakery to bake this recipe in.

        The Bakery (and its configuration) determine which Apache Beam
        Runner is used, and how options for it are specified.
        Defaults to LocalDirectBakery, which bakes the recipe using Apache
        Beam's "DirectRunner". It doesn't use Docker or the cloud, and runs
        everything locally. Useful only for testing!
        """,
    )

    recipe_id = Unicode(
        None,
        allow_none=True,
        config=True,
        help="""
        Optionally pass this value to run only this recipe_id from the feedstock.

        If empty, all recipes from the feedstock will be run.
        """,
    )

    job_name = Unicode(
        None,
        allow_none=True,
        config=True,
        help="""
        Optionally pass a custom job name for the job run.

        If `None` (the default), a unique name will be generated for the job.
        """,
    )

    @validate("job_name")
    def _validate_job_name(self, proposal):
        """
        Validate that job_name conforms to ^[a-z][-_0-9a-z]{0,62}$ regex.

        That's what is valid in dataflow job names, so let's keep everyone
        in that range.

        Dataflow job names adhere to the following GCP cloud labels requirements:
        https://cloud.google.com/resource-manager/docs/creating-managing-labels#requirements
        """
        validating_regex = r"^[a-z][-_0-9a-z]{0,62}$"
        if not re.match(validating_regex, proposal.value):
            raise ValueError(
                f"job_name must match the regex {validating_regex}, instead found {proposal.value}"
            )
        return proposal.value

    container_image = Unicode(
        # Provides apache_beam 2.42, which we pin to in setup.py
        "quay.io/pangeo/forge:5e51a29",
        config=True,
        help="""
        Container image to use for this job.

        Should be accessible to whatever Beam runner is being used.

        Note that some runners (like the local one) may not support this!
        """,
    )

    def autogenerate_job_name(self):
        """
        Autogenerate a readable job_name
        """
        # special case local checkouts, as no contentprovider is used
        safe_chars = string.ascii_lowercase + string.digits
        if os.path.exists(self.repo):
            name = "local-"
            name += escapism.escape(
                os.path.basename(os.path.abspath(self.repo)),
                safe=safe_chars,
                escape_char="-",
            )
            if self.feedstock_subdir != "feedstock":
                name += "-" + escapism.escape(
                    self.feedstock_subdir, safe=safe_chars, escape_char="-"
                )
            return name.lower()

        # special-case github because it is so common
        if self.repo.startswith("https://github.com/"):
            _, user, repo = self.repo.rsplit("/", 2)
            # Get rid of the '.git' at the end, if it exists
            if repo.endswith(".git"):
                repo = repo[:-4]
            job_name = f"gh-{user}-{repo}-{self.picked_content_provider.content_id}"
        else:
            # everything other than github
            job_name = self.repo
            if self.picked_content_provider.content_id is not None:
                job_name += self.picked_content_provider.content_id

        # Always append current ts to job name, to make it unique
        job_name += "-" + str(int(time.time()))

        return job_name

    def start(self):
        """
        Start the baking process
        """
        # Create our storage configurations. Traitlets will do its magic, populate these
        # with appropriate config from config file / commandline / defaults.
        target_storage = TargetStorage(parent=self)
        input_cache_storage = InputCacheStorage(parent=self)
        metadata_cache_storage = MetadataCacheStorage(parent=self)

        self.log.info(
            f"Target Storage is {target_storage}\n", extra={"status": "setup"}
        )
        self.log.info(
            f"Input Cache Storage is {input_cache_storage}\n", extra={"status": "setup"}
        )
        self.log.info(
            f"Metadata Cache Storage is {metadata_cache_storage}\n",
            extra={"status": "setup"},
        )

        injection_specs = get_injectionspecs_from_entrypoints()

        with self.fetch() as checkout_dir:
            if not self.job_name:
                self.job_name = self.autogenerate_job_name()

            injection_values = {
                "TARGET_STORAGE": target_storage.get_forge_target(
                    job_name=self.job_name
                ),
            }

            cache_target = input_cache_storage.get_forge_target(job_name=self.job_name)
            if cache_target:
                injection_values |= {"INPUT_CACHE_STORAGE": cache_target}
            print(injection_values)
            print(injection_specs)

            feedstock = Feedstock(
                Path(checkout_dir) / self.feedstock_subdir,
                prune=self.prune,
                callable_args_injections=get_injections(
                    injection_specs, injection_values
                ),
            )

            self.log.info("Parsing recipes...", extra={"status": "running"})
            with redirect_stderr(self.log, {"status": "running"}), redirect_stdout(
                self.log, {"status": "running"}
            ):
                recipes = feedstock.parse_recipes()

            if self.recipe_id:
                if self.recipe_id not in recipes:
                    raise ValueError(f"{self.recipe_id=} not in {list(recipes)}")
                self.log.info(f"Baking only recipe_id='{self.recipe_id}'")
                recipes = {k: r for k, r in recipes.items() if k == self.recipe_id}

            if self.prune:
                # Prune recipes to only run on certain items if we are asked to
                if hasattr(next(iter(recipes.values())), "copy_pruned"):
                    # pangeo-forge-recipes version < 0.10 has a `copy_pruned` method
                    recipes = {k: r.copy_pruned() for k, r in recipes.items()}

            bakery: Bakery = self.bakery_class(parent=self)

            # Check for a requirements.txt file and send it to beam if we have one
            requirements_path = feedstock.feedstock_dir / "requirements.txt"
            extra_options = {}
            if requirements_path.exists():
                extra_options["requirements_file"] = str(requirements_path)

<<<<<<< HEAD
                with feedstock.generate_setup_py() as setup_path:
                    pipeline_options = bakery.get_pipeline_options(
                        job_name=job_name,
                        # FIXME: Bring this in from meta.yaml?
                        container_image=self.container_image,
                        extra_options={"setup_file": setup_path},
=======
            for name, recipe in recipes.items():
                pipeline_options = bakery.get_pipeline_options(
                    job_name=self.job_name,
                    # FIXME: Bring this in from meta.yaml?
                    container_image=self.container_image,
                    extra_options=extra_options,
                )

                # Set argv explicitly to empty so Apache Beam doesn't try to parse the commandline
                # for pipeline options - we have traitlets doing that for us.
                pipeline = Pipeline(options=pipeline_options, argv=[])
                # Chain our recipe to the pipeline. This mutates the `pipeline` object!
                # We expect `recipe` to either be a beam PTransform, or an object with a 'to_beam'
                # method that returns a transform.
                if isinstance(recipe, PTransform):
                    # This means we are in pangeo-forge-recipes >=0.9
                    pipeline | recipe
                elif hasattr(recipe, "to_beam"):
                    # We are in pangeo-forge-recipes <=0.9
                    # The import has to be here, as this import is not valid in pangeo-forge-recipes>=0.9
                    # NOTE: `StorageConfig` only requires a target; input and metadata caches are optional,
                    # so those are handled conditionally if provided.
                    from pangeo_forge_recipes.storage import StorageConfig

                    recipe.storage_config = StorageConfig(
                        target_storage.get_forge_target(job_name=self.job_name),
                    )
                    for attrname, optional_storage in zip(
                        ("cache", "metadata"),
                        (input_cache_storage, metadata_cache_storage),
                    ):
                        # `.root_path` is an empty string by default, so if the user has not setup this
                        # optional storage type in config, this block is skipped.
                        if optional_storage.root_path:
                            setattr(
                                recipe.storage_config,
                                attrname,
                                optional_storage.get_forge_target(
                                    job_name=self.job_name
                                ),
                            )
                    # with configured storage now attached, compile recipe to beam
                    pipeline | recipe.to_beam()

                # Some bakeries are blocking - if Beam is configured to use them, calling
                # pipeline.run() blocks. Some are not. We handle that here, and provide
                # appropriate feedback to the user too.
                extra = {"recipe": name, "job_name": self.job_name}
                if bakery.blocking:
                    self.log.info(
                        f"Running job for recipe {name}\n",
                        extra=extra | {"status": "running"},
>>>>>>> 241c1671
                    )

                    # Set argv explicitly to empty so Apache Beam doesn't try to parse the commandline
                    # for pipeline options - we have traitlets doing that for us.
                    pipeline = Pipeline(options=pipeline_options, argv=[])
                    # Chain our recipe to the pipeline. This mutates the `pipeline` object!
                    pipeline | recipe.to_beam()

                    # Some bakeries are blocking - if Beam is configured to use them, calling
                    # pipeline.run() blocks. Some are not. We handle that here, and provide
                    # appropriate feedback to the user too.
                    extra = {"recipe": name, "job_name": job_name}
                    if bakery.blocking:
                        self.log.info(
                            f"Running job for recipe {name}\n",
                            extra=extra | {"status": "running"},
                        )
                        pipeline.run()
                    else:
                        result = pipeline.run()
                        job_id = result.job_id()
                        self.log.info(
                            f"Submitted job {job_id} for recipe {name}",
                            extra=extra | {"job_id": job_id, "status": "submitted"},
                        )<|MERGE_RESOLUTION|>--- conflicted
+++ resolved
@@ -221,79 +221,55 @@
             if requirements_path.exists():
                 extra_options["requirements_file"] = str(requirements_path)
 
-<<<<<<< HEAD
+
+            for name, recipe in recipes.items():
                 with feedstock.generate_setup_py() as setup_path:
+                    extra_options["setup_file"] =  setup_path
                     pipeline_options = bakery.get_pipeline_options(
-                        job_name=job_name,
+                        job_name=self.job_name,
                         # FIXME: Bring this in from meta.yaml?
                         container_image=self.container_image,
-                        extra_options={"setup_file": setup_path},
-=======
-            for name, recipe in recipes.items():
-                pipeline_options = bakery.get_pipeline_options(
-                    job_name=self.job_name,
-                    # FIXME: Bring this in from meta.yaml?
-                    container_image=self.container_image,
-                    extra_options=extra_options,
-                )
-
-                # Set argv explicitly to empty so Apache Beam doesn't try to parse the commandline
-                # for pipeline options - we have traitlets doing that for us.
-                pipeline = Pipeline(options=pipeline_options, argv=[])
-                # Chain our recipe to the pipeline. This mutates the `pipeline` object!
-                # We expect `recipe` to either be a beam PTransform, or an object with a 'to_beam'
-                # method that returns a transform.
-                if isinstance(recipe, PTransform):
-                    # This means we are in pangeo-forge-recipes >=0.9
-                    pipeline | recipe
-                elif hasattr(recipe, "to_beam"):
-                    # We are in pangeo-forge-recipes <=0.9
-                    # The import has to be here, as this import is not valid in pangeo-forge-recipes>=0.9
-                    # NOTE: `StorageConfig` only requires a target; input and metadata caches are optional,
-                    # so those are handled conditionally if provided.
-                    from pangeo_forge_recipes.storage import StorageConfig
-
-                    recipe.storage_config = StorageConfig(
-                        target_storage.get_forge_target(job_name=self.job_name),
-                    )
-                    for attrname, optional_storage in zip(
-                        ("cache", "metadata"),
-                        (input_cache_storage, metadata_cache_storage),
-                    ):
-                        # `.root_path` is an empty string by default, so if the user has not setup this
-                        # optional storage type in config, this block is skipped.
-                        if optional_storage.root_path:
-                            setattr(
-                                recipe.storage_config,
-                                attrname,
-                                optional_storage.get_forge_target(
-                                    job_name=self.job_name
-                                ),
-                            )
-                    # with configured storage now attached, compile recipe to beam
-                    pipeline | recipe.to_beam()
-
-                # Some bakeries are blocking - if Beam is configured to use them, calling
-                # pipeline.run() blocks. Some are not. We handle that here, and provide
-                # appropriate feedback to the user too.
-                extra = {"recipe": name, "job_name": self.job_name}
-                if bakery.blocking:
-                    self.log.info(
-                        f"Running job for recipe {name}\n",
-                        extra=extra | {"status": "running"},
->>>>>>> 241c1671
-                    )
-
+                        extra_options=extra_options)
                     # Set argv explicitly to empty so Apache Beam doesn't try to parse the commandline
                     # for pipeline options - we have traitlets doing that for us.
                     pipeline = Pipeline(options=pipeline_options, argv=[])
                     # Chain our recipe to the pipeline. This mutates the `pipeline` object!
-                    pipeline | recipe.to_beam()
+                    # We expect `recipe` to either be a beam PTransform, or an object with a 'to_beam'
+                    # method that returns a transform.
+                    if isinstance(recipe, PTransform):
+                        # This means we are in pangeo-forge-recipes >=0.9
+                        pipeline | recipe
+                    elif hasattr(recipe, "to_beam"):
+                        # We are in pangeo-forge-recipes <=0.9
+                        # The import has to be here, as this import is not valid in pangeo-forge-recipes>=0.9
+                        # NOTE: `StorageConfig` only requires a target; input and metadata caches are optional,
+                        # so those are handled conditionally if provided.
+                        from pangeo_forge_recipes.storage import StorageConfig
+
+                        recipe.storage_config = StorageConfig(
+                            target_storage.get_forge_target(job_name=self.job_name),
+                        )
+                        for attrname, optional_storage in zip(
+                            ("cache", "metadata"),
+                            (input_cache_storage, metadata_cache_storage),
+                        ):
+                            # `.root_path` is an empty string by default, so if the user has not setup this
+                            # optional storage type in config, this block is skipped.
+                            if optional_storage.root_path:
+                                setattr(
+                                    recipe.storage_config,
+                                    attrname,
+                                    optional_storage.get_forge_target(
+                                        job_name=self.job_name
+                                    ),
+                                )
+                        # with configured storage now attached, compile recipe to beam
+                        pipeline | recipe.to_beam()
 
                     # Some bakeries are blocking - if Beam is configured to use them, calling
                     # pipeline.run() blocks. Some are not. We handle that here, and provide
                     # appropriate feedback to the user too.
-                    extra = {"recipe": name, "job_name": job_name}
+                    extra = {"recipe": name, "job_name": self.job_name}
                     if bakery.blocking:
                         self.log.info(
                             f"Running job for recipe {name}\n",
@@ -306,4 +282,28 @@
                         self.log.info(
                             f"Submitted job {job_id} for recipe {name}",
                             extra=extra | {"job_id": job_id, "status": "submitted"},
-                        )+                        )
+
+                        # Set argv explicitly to empty so Apache Beam doesn't try to parse the commandline
+                        # for pipeline options - we have traitlets doing that for us.
+                        pipeline = Pipeline(options=pipeline_options, argv=[])
+                        # Chain our recipe to the pipeline. This mutates the `pipeline` object!
+                        pipeline | recipe.to_beam()
+
+                        # Some bakeries are blocking - if Beam is configured to use them, calling
+                        # pipeline.run() blocks. Some are not. We handle that here, and provide
+                        # appropriate feedback to the user too.
+                        extra = {"recipe": name, "job_name": job_name}
+                        if bakery.blocking:
+                            self.log.info(
+                                f"Running job for recipe {name}\n",
+                                extra=extra | {"status": "running"},
+                            )
+                            pipeline.run()
+                        else:
+                            result = pipeline.run()
+                            job_id = result.job_id()
+                            self.log.info(
+                                f"Submitted job {job_id} for recipe {name}",
+                                extra=extra | {"job_id": job_id, "status": "submitted"},
+                            )