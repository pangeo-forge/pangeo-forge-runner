"""
Command to run a pangeo-forge recipe
"""
from pathlib import Path

from apache_beam import Pipeline, PTransform
from traitlets import Bool, Type, Unicode

from .. import Feedstock
from ..bakery.base import Bakery
from ..bakery.local import LocalDirectBakery
from ..storage import InputCacheStorage, MetadataCacheStorage, TargetStorage
from ..stream_capture import redirect_stderr, redirect_stdout
from .base import BaseCommand, common_aliases, common_flags


class Bake(BaseCommand):
    """
    Command to bake a pangeo forge recipe in a given bakery
    """

    aliases = common_aliases
    flags = common_flags | {
        "prune": (
            {"Bake": {"prune": True}},
            "Prune the recipe to run only for 2 time steps",
        )
    }

    prune = Bool(
        False,
        config=True,
        help="""
        Prune the recipe to only run for 2 time steps.

        Makes it much easier to test recipes!
        """,
    )

    bakery_class = Type(
        default_value=LocalDirectBakery,
        klass=Bakery,
        config=True,
        help="""
        The Bakery to bake this recipe in.

        The Bakery (and its configuration) determine which Apache Beam
        Runner is used, and how options for it are specified.
        Defaults to LocalDirectBakery, which bakes the recipe using Apache
        Beam's "DirectRunner". It doesn't use Docker or the cloud, and runs
        everything locally. Useful only for testing!
        """,
    )

    recipe_id = Unicode(
        None,
        allow_none=True,
        config=True,
        help="""
        Optionally pass this value to run only this recipe_id from the feedstock.

        If empty, all recipes from the feedstock will be run.
        """,
    )

    job_name = Unicode(
        None,
        allow_none=True,
        config=True,
        help="""
        Optionally pass a custom job name for the job run.

        If `None` (the default), a unique name will be generated for the job.
        """,
    )

    container_image = Unicode(
        # Provides apache_beam 2.42, which we pin to in setup.py
        "quay.io/pangeo/forge:2022.10.20",
        config=True,
        help="""
        Container image to use for this job.

        Should be accessible to whatever Beam runner is being used.

        Note that some runners (like the local one) may not support this!
        """,
    )

    def start(self):
        """
        Start the baking process
        """
        # Create our storage configurations. Traitlets will do its magic, populate these
        # with appropriate config from config file / commandline / defaults.
        target_storage = TargetStorage(parent=self)
        input_cache_storage = InputCacheStorage(parent=self)
        metadata_cache_storage = MetadataCacheStorage(parent=self)

        self.log.info(
            f"Target Storage is {target_storage}\n", extra={"status": "setup"}
        )
        self.log.info(
            f"Input Cache Storage is {input_cache_storage}\n", extra={"status": "setup"}
        )
        self.log.info(
            f"Metadata Cache Storage is {metadata_cache_storage}\n",
            extra={"status": "setup"},
        )

        with self.fetch() as checkout_dir:
            callable_injections = {
                "StoreToZarr": {
                    "target": target_storage.get_forge_target(job_name=self.job_name),
                }
            }
            feedstock = Feedstock(
                Path(checkout_dir) / self.feedstock_subdir,
                prune=self.prune,
                callable_injections=callable_injections,
            )

            self.log.info("Parsing recipes...", extra={"status": "running"})
            with redirect_stderr(self.log, {"status": "running"}), redirect_stdout(
                self.log, {"status": "running"}
            ):
                recipes = feedstock.parse_recipes()

            if self.recipe_id:
                if self.recipe_id not in recipes:
                    raise ValueError(f"{self.recipe_id=} not in {list(recipes)}")
                self.log.info(f"Baking only recipe_id='{self.recipe_id}'")
                recipes = {k: r for k, r in recipes.items() if k == self.recipe_id}

            if self.prune:
                # Prune recipes to only run on certain items if we are asked to
                if hasattr(list(recipes.items())[0], "copy_pruned"):
                    # pangeo-forge-recipes version < 0.10 has a `copy_pruned` method
                    recipes = {k: r.copy_pruned() for k, r in recipes.items()}

            bakery: Bakery = self.bakery_class(parent=self)

            for name, recipe in recipes.items():
<<<<<<< HEAD
=======
                # Unique name for running this particular recipe.
                if not self.job_name:
                    # FIXME: Should include the name of repo / ref as well somehow
                    job_name = f"{name}-{recipe.sha256.hex()}-{int(datetime.now().timestamp())}"
                else:
                    job_name = self.job_name

                recipe.storage_config = StorageConfig(
                    target_storage.get_forge_target(job_name=job_name),
                    input_cache_storage.get_forge_target(job_name=job_name),
                    metadata_cache_storage.get_forge_target(job_name=job_name),
                )

                # Check for a requirements.txt file and send it to beam if we have one
                requirements_path = feedstock.feedstock_dir / "requirements.txt"
                extra_options = {}
                if requirements_path.exists():
                    extra_options["requirements_file"] = str(requirements_path)

>>>>>>> 43690d5a
                pipeline_options = bakery.get_pipeline_options(
                    job_name=self.job_name,
                    # FIXME: Bring this in from meta.yaml?
                    container_image=self.container_image,
                    extra_options=extra_options,
                )

                # Set argv explicitly to empty so Apache Beam doesn't try to parse the commandline
                # for pipeline options - we have traitlets doing that for us.
                pipeline = Pipeline(options=pipeline_options, argv=[])
                # Chain our recipe to the pipeline. This mutates the `pipeline` object!
                # We expect `recipe` to either be a beam PTransform, or an object with a 'to_beam'
                # method that returns a transform.
                if isinstance(recipe, PTransform):
                    # This means we are in pangeo-forge-recipes >=0.9
                    pipeline | recipe
                elif hasattr(recipe, "to_beam"):
                    # We are in pangeo-forge-recipes <=0.9
                    # The import has to be here, as this import is not valid in pangeo-forge-recipes>=0.9
                    from pangeo_forge_recipes.storage import StorageConfig

                    recipe.storage_config = StorageConfig(
                        target_storage.get_forge_target(job_name=self.job_name),
                        input_cache_storage.get_forge_target(job_name=self.job_name),
                        metadata_cache_storage.get_forge_target(job_name=self.job_name),
                    )
                    pipeline | recipe.to_beam()

                # Some bakeries are blocking - if Beam is configured to use them, calling
                # pipeline.run() blocks. Some are not. We handle that here, and provide
                # appropriate feedback to the user too.
                extra = {"recipe": name, "job_name": self.job_name}
                if bakery.blocking:
                    self.log.info(
                        f"Running job for recipe {name}\n",
                        extra=extra | {"status": "running"},
                    )
                    pipeline.run()
                else:
                    result = pipeline.run()
                    job_id = result.job_id()
                    self.log.info(
                        f"Submitted job {job_id} for recipe {name}",
                        extra=extra | {"job_id": job_id, "status": "submitted"},
                    )<|MERGE_RESOLUTION|>--- conflicted
+++ resolved
@@ -140,29 +140,13 @@
 
             bakery: Bakery = self.bakery_class(parent=self)
 
+            # Check for a requirements.txt file and send it to beam if we have one
+            requirements_path = feedstock.feedstock_dir / "requirements.txt"
+            extra_options = {}
+            if requirements_path.exists():
+                extra_options["requirements_file"] = str(requirements_path)
+
             for name, recipe in recipes.items():
-<<<<<<< HEAD
-=======
-                # Unique name for running this particular recipe.
-                if not self.job_name:
-                    # FIXME: Should include the name of repo / ref as well somehow
-                    job_name = f"{name}-{recipe.sha256.hex()}-{int(datetime.now().timestamp())}"
-                else:
-                    job_name = self.job_name
-
-                recipe.storage_config = StorageConfig(
-                    target_storage.get_forge_target(job_name=job_name),
-                    input_cache_storage.get_forge_target(job_name=job_name),
-                    metadata_cache_storage.get_forge_target(job_name=job_name),
-                )
-
-                # Check for a requirements.txt file and send it to beam if we have one
-                requirements_path = feedstock.feedstock_dir / "requirements.txt"
-                extra_options = {}
-                if requirements_path.exists():
-                    extra_options["requirements_file"] = str(requirements_path)
-
->>>>>>> 43690d5a
                 pipeline_options = bakery.get_pipeline_options(
                     job_name=self.job_name,
                     # FIXME: Bring this in from meta.yaml?
