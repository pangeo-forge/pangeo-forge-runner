--- conflicted
+++ resolved
@@ -175,13 +175,9 @@
         return {
             "apiVersion": "v1",
             "kind": "Secret",
-<<<<<<< HEAD
             "metadata": {
                 "name": secret_name
             },
-=======
-            "metadata": {"name": name},
->>>>>>> da485bb1
             "type": "Opague",
             "stringData": secret_key_values,
         }
@@ -212,10 +208,6 @@
                                     "name": "beam-worker-pool",
                                     "image": worker_image,
                                     "ports": [{"containerPort": 50000}],
-<<<<<<< HEAD
-=======
-                                    "envFrom": [{"secretRef": {"name": secret_name}}],
->>>>>>> da485bb1
                                     "readinessProbe": {
                                         # Don't mark this container as ready until the beam SDK harnass starts
                                         "tcpSocket": {"port": 50000},
@@ -264,13 +256,9 @@
 
         # Create the secret in the k8s cluster
         with tempfile.NamedTemporaryFile(mode="w") as f:
-<<<<<<< HEAD
             f.write(
                 json.dumps(self.make_k8s_secret(secret_name))
             )
-=======
-            f.write(json.dumps(self.make_k8s_secret(cluster_name, secret_name)))
->>>>>>> da485bb1
             f.flush()
             cmd = ["kubectl", "apply", "--wait", "-f", f.name]
             subprocess.check_call(cmd)
