import hashlib
import json
import re
import subprocess
import tempfile
from importlib.metadata import distributions
from pathlib import Path

import pytest
import xarray as xr
from packaging.version import parse as parse_version

from pangeo_forge_runner.commands.bake import Bake

TEST_DATA_DIR = Path(__file__).parent.parent / "test-data"
TEST_GPCP_DATA_DIR = TEST_DATA_DIR / "gpcp-from-gcs"


def test_bake_requires_recipes_installed():
    """`pangeo-forge-runner` does not require `pangeo-forge-recipes` to be installed,
    but `pangeo-forge-recipes` *is* required to use the `bake` command, so test that
    we get a descriptive error if we try to invoke this command without it installed.
    """
    assert "pangeo-forge-recipes" not in [d.metadata["Name"] for d in distributions()]
    bake = Bake()
    bake.repo = str(TEST_DATA_DIR / "gpcp-from-gcs")
    bake.feedstock_subdir = "feedstock-0.10.x-norequirements"
    with pytest.raises(
        ValueError,
        match="To use the 'bake' command, the packages .* must be listed in your recipe's requirements.txt",
    ):
        bake.start()


@pytest.mark.parametrize(
    "job_name, raises",
    (
        ["valid-job", False],
        ["valid_job", False],
        ["".join(["a" for i in range(63)]), False],  # <= 63 chars allowed
        ["".join(["a" for i in range(64)]), True],  # > 63 chars not allowed
        ["invali/d", True],  # dashes are the only allowable punctuation
        ["1valid-job", True],  # can only start with letters
        ["-valid-job", True],  # can only start with letters
        ["Valid-Job", True],  # uppercase letters not allowed
    ),
)
def test_job_name_validation(job_name, raises):
    bake = Bake()
    if raises:
        with pytest.raises(
            ValueError,
            match=re.escape(
                f"job_name must match the regex ^[a-z][-_0-9a-z]{{0,62}}$, instead found {job_name}"
            ),
        ):
            bake.job_name = job_name
    else:
        bake.job_name = job_name
        assert bake.job_name == job_name


@pytest.mark.parametrize(
    "container_image, raises",
    (
        ["", True],
        ["apache/beam_python3.10_sdk:2.51.0", False],
    ),
)
def test_container_name_validation(container_image, raises):
    bake = Bake()
    if raises:
        with pytest.raises(
            ValueError,
            match=r"^'container_name' is required.*",
        ):
            bake.bakery_class = "pangeo_forge_runner.bakery.flink.FlinkOperatorBakery"
            bake.container_image = container_image
    else:
        bake.bakery_class = "pangeo_forge_runner.bakery.flink.FlinkOperatorBakery"
        bake.container_image = container_image
        assert bake.container_image == container_image


@pytest.fixture(params=["recipe_object", "dict_object"])
def recipes_version_ref(request, recipes_version):
    # just grab the version part
    recipes_version = recipes_version.split("==")[1]

    # .github/workflows/unit-test.yml provides
    # `--recipes-version` arg with pytest cli call
    # but if not provided (e.g. in local runs) then alert
    if not recipes_version:
        raise ValueError(
            "running these tests requires you "
            "pass `--recipes-version='<version-string>'` as a `pytest` arg"
        )

    pfr_version = parse_version(recipes_version)
    if pfr_version >= parse_version("0.10"):
        recipes_version_ref = "0.10.x"
    else:
        raise ValueError(
            f"Unsupported pfr_version: {pfr_version}. Please upgrade to 0.10 or newer."
        )
    return (
        recipes_version_ref
        if not request.param == "dict_object"
        else f"{recipes_version_ref}-dictobj"
    )


@pytest.mark.parametrize(
    ("recipe_id", "expected_error", "custom_job_name", "no_input_cache"),
    (
        [None, None, None, False],
        ["gpcp-from-gcs", None, None, False],
        [
            "invalid_recipe_id",
            "ValueError: self.recipe_id='invalid_recipe_id' not in ['gpcp-from-gcs']",
            None,
            False,
        ],
        [None, None, "special-name-for-job", False],
        [None, None, None, True],
    ),
)
def test_gpcp_bake(
    minio,
    recipe_id,
    expected_error,
    custom_job_name,
    no_input_cache,
    recipes_version_ref,
    recipes_version,
    beam_version,
):
    if recipes_version_ref == "0.10.x-dictobj" and recipe_id:
        pytest.skip(
            "We only test dictobjs for recipes >0.10.0, and without recipe_id's"
        )

    # we need to add the versions from the CLI matrix to the requirements for tests
    with open(
        str(
            TEST_GPCP_DATA_DIR / f"feedstock-{recipes_version_ref}" / "requirements.txt"
        ),
        "w",
    ) as f:
        for r in [recipes_version, beam_version]:
            f.write(r)

<<<<<<< HEAD
    with open(str(TEST_GPCP_DATA_DIR / f"feedstock-{recipes_version_ref}" / "requirements.txt"), "w") as f:
=======
    with open(
        str(
            TEST_GPCP_DATA_DIR
            / f"feedstock-{recipes_version_ref}-dictobj"
            / "requirements.txt"
        ),
        "w",
    ) as f:
>>>>>>> eab588b4
        for r in [recipes_version, beam_version]:
            f.write(r)

    fsspec_args = {
        "key": minio["username"],
        "secret": minio["password"],
        "client_kwargs": {"endpoint_url": minio["endpoint"]},
    }

    config = {
        "Bake": {
            "prune": True,
            "bakery_class": "pangeo_forge_runner.bakery.local.LocalDirectBakery",
        },
        "TargetStorage": {
            "fsspec_class": "s3fs.S3FileSystem",
            "fsspec_args": fsspec_args,
            "root_path": "s3://gpcp/target/",
        },
        "InputCacheStorage": {
            "fsspec_class": "s3fs.S3FileSystem",
            "fsspec_args": fsspec_args,
            "root_path": "s3://gpcp/input-cache/",
        },
    }

    if no_input_cache:
        config["InputCacheStorage"] = {
            "fsspec_class": "fsspec.AbstractFileSystem",
            "fsspec_args": {},
            "root_path": "",
        }
    if recipe_id:
        config["Bake"].update({"recipe_id": recipe_id})
    if custom_job_name:
        config["Bake"].update({"job_name": custom_job_name})

    with tempfile.NamedTemporaryFile("w", suffix=".json") as f:
        json.dump(config, f)
        f.flush()
        cmd = [
            "pangeo-forge-runner",
            "bake",
            "--repo",
            TEST_GPCP_DATA_DIR,
            "--feedstock-subdir",
            f"feedstock-{recipes_version_ref}",
            "--json",
            "-f",
            f.name,
        ]
        proc = subprocess.run(cmd, capture_output=True)
        stdout = proc.stdout.decode().splitlines()

        if expected_error:
            assert proc.returncode == 1
            stdout[-1] == expected_error
        else:
            assert proc.returncode == 0

            job_name_logs = [
                json.loads(line) for line in stdout if "Running job for recipe " in line
            ]
            job_names = {line["recipe"]: line["job_name"] for line in job_name_logs}
            for recipe_name, job_name in job_names.items():
                if custom_job_name:
                    assert job_name.startswith(custom_job_name)
                else:
                    assert job_name.startswith("local-gpcp-2dfrom-2dgcs-feedstock-")

                if "dictobj" in recipes_version_ref:
                    assert job_name.endswith(
                        hashlib.sha256(recipe_name.encode()).hexdigest()[:5]
                    )

            # In pangeo-forge-recipes>=0.10.0, the actual zarr store is produced in a
            # *subpath* of target_storage.rootpath, rather than in the
            # root path itself. This is a compatibility break vs the previous
            # versions of pangeo-forge-recipes. https://github.com/pangeo-forge/pangeo-forge-recipes/pull/495
            # has more information

            if recipes_version_ref == "0.10.x":
                zarr_store_full_paths = [config["TargetStorage"]["root_path"] + "gpcp/"]
            elif recipes_version_ref == "0.10.x-dictobj":
                zarr_store_root_path = config["TargetStorage"]["root_path"]
                zarr_store_full_paths = [
                    zarr_store_root_path + store_name
                    for store_name in ["gpcp-dict-key-0", "gpcp-dict-key-1"]
                ]
            else:
                zarr_store_full_paths = [config["TargetStorage"]["root_path"]]

            # dictobj runs do not generate any datasets b/c they are not recipes
            # so we've asserted what we can already, just move on
            if recipes_version_ref.endswith("dictobj"):
                return

            # Open the generated datasets with xarray!
            for path in zarr_store_full_paths:
                print(f"Opening dataset for {path = }")
                ds = xr.open_dataset(
                    # We specify a store_name of "gpcp" in the test recipe
                    path,
                    backend_kwargs={"storage_options": fsspec_args},
                    engine="zarr",
                )

                assert (
                    ds.title
                    == "Global Precipitation Climatatology Project (GPCP) Climate Data Record (CDR), Daily V1.3"
                )
                # --prune prunes to two time steps by default, so we expect 2 items here
                assert len(ds.precip) == 2
                print(ds)

            # `mc` isn't the best way, but we want to display all the files in our minio
            with tempfile.TemporaryDirectory() as mcd:
                cmd = [
                    "mc",
                    "--config-dir",
                    mcd,
                    "alias",
                    "set",
                    "local",
                    minio["endpoint"],
                    minio["username"],
                    minio["password"],
                ]

                subprocess.run(cmd, check=True)

                cmd = ["mc", "--config-dir", mcd, "ls", "--recursive", "local"]
                subprocess.run(cmd, check=True)<|MERGE_RESOLUTION|>--- conflicted
+++ resolved
@@ -150,18 +150,14 @@
         for r in [recipes_version, beam_version]:
             f.write(r)
 
-<<<<<<< HEAD
-    with open(str(TEST_GPCP_DATA_DIR / f"feedstock-{recipes_version_ref}" / "requirements.txt"), "w") as f:
-=======
     with open(
         str(
             TEST_GPCP_DATA_DIR
-            / f"feedstock-{recipes_version_ref}-dictobj"
+            / f"feedstock-{recipes_version_ref}"
             / "requirements.txt"
         ),
         "w",
     ) as f:
->>>>>>> eab588b4
         for r in [recipes_version, beam_version]:
             f.write(r)
 
