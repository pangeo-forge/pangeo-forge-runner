--- conflicted
+++ resolved
@@ -131,11 +131,8 @@
         [None, None, None, True],
     ),
 )
-<<<<<<< HEAD
-def test_gpcp_bake(minio, recipe_id, expected_error, custom_job_name, no_input_cache):
-=======
 def test_gpcp_bake(
-    minio, recipe_id, expected_error, custom_job_name, recipes_version_ref
+    minio, recipe_id, expected_error, custom_job_name, no_input_cache, recipes_version_ref
 ):
     if recipes_version_ref == "0.9.x-dictobj" or (
         recipes_version_ref == "0.10.x-dictobj" and recipe_id
@@ -145,7 +142,6 @@
             "We only test dictobjs for recipes >0.10.0, and without recipe_id's"
         )
 
->>>>>>> d31f4e0c
     fsspec_args = {
         "key": minio["username"],
         "secret": minio["password"],
@@ -243,23 +239,6 @@
                     for store_name in ["gpcp-dict-key-0", "gpcp-dict-key-1"]
                 ]
             else:
-<<<<<<< HEAD
-                zarr_store_path = config["TargetStorage"]["root_path"]
-            # Open the generated dataset with xarray!
-            gpcp = xr.open_dataset(
-                # We specify a store_name of "gpcp" in the test recipe
-                zarr_store_path,
-                backend_kwargs={"storage_options": fsspec_args},
-                engine="zarr",
-            )
-
-            assert (
-                gpcp.title
-                == "Global Precipitation Climatatology Project (GPCP) Climate Data Record (CDR), Daily V1.3"
-            )
-            # --prune prunes to two time steps by default, so we expect 2 items here
-            assert len(gpcp.precip) == 2
-=======
                 zarr_store_full_paths = [config["TargetStorage"]["root_path"]]
 
             # Open the generated datasets with xarray!
@@ -279,7 +258,6 @@
                 # --prune prunes to two time steps by default, so we expect 2 items here
                 assert len(ds.precip) == 2
                 print(ds)
->>>>>>> d31f4e0c
 
             # `mc` isn't the best way, but we want to display all the files in our minio
             with tempfile.TemporaryDirectory() as mcd:
