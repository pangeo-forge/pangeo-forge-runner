import json
import subprocess
import tempfile
import time
from pathlib import Path

import xarray as xr
from packaging.version import parse as parse_version

TEST_DATA_DIR = Path(__file__).parent.parent.parent / "test-data"
TEST_GPCP_DATA_DIR = TEST_DATA_DIR / "gpcp-from-gcs"


def test_flink_bake(
    minio_service, flink_version, python_version, beam_version, recipes_version
):
    # just grab the version part
    recipes_version_ref = recipes_version.split("==")[1]
    beam_version_ref = beam_version.split("==")[1]

<<<<<<< HEAD
=======
    # we need to add the versions from the CLI matrix to the requirements for tests
    with open(
        str(
            TEST_GPCP_DATA_DIR
            / f"feedstock-{recipes_version_ref}-flink"
            / "requirements.txt"
        ),
        "w",
    ) as f:
        for r in [recipes_version, beam_version]:
            f.write(r)

>>>>>>> eab588b4
    # .github/workflows/flink.yml provides
    # `--recipes-version` arg with pytest cli call
    # but if not provided (e.g. in local runs) then alert
    if not recipes_version_ref:
        raise ValueError(
            "running these tests requires you "
            "pass `--recipes-version='<version-string>'` as a `pytest` arg"
        )

    fsspec_args = {
        "key": minio_service["username"],
        "secret": minio_service["password"],
        "client_kwargs": {"endpoint_url": minio_service["endpoint"]},
    }

    pfr_version = parse_version(recipes_version_ref)
    if pfr_version >= parse_version("0.10"):
        recipe_version_ref = "0.10.x"

    # we need to add the versions from the CLI matrix to the requirements for tests
    with open(str(TEST_GPCP_DATA_DIR / f"feedstock-{recipes_version_ref}-flink" / "requirements.txt"), "w") as f:
        for r in [recipes_version, beam_version]:
            f.write(r)


    bucket = "s3://gpcp-out"
    config = {
        "Bake": {
            "prune": True,
            "job_name": "recipe",
            "bakery_class": "pangeo_forge_runner.bakery.flink.FlinkOperatorBakery",
            # there must be a job-server jar available for the matching
            # `apache-beam` and `FlinkOperatorBakery.flink_version` here:
            # https://repo.maven.apache.org/maven2/org/apache/beam/beam-runners-flink-1.16-job-server/
            "container_image": f"apache/beam_python{python_version}_sdk:{beam_version_ref}",
        },
        "TargetStorage": {
            "fsspec_class": "s3fs.S3FileSystem",
            "fsspec_args": fsspec_args,
            "root_path": bucket + "/target/{job_name}",
        },
        "InputCacheStorage": {
            "fsspec_class": "s3fs.S3FileSystem",
            "fsspec_args": fsspec_args,
            "root_path": bucket + "/input-cache/{job_name}",
        },
        "FlinkOperatorBakery": {
            "flink_version": flink_version,
            "job_manager_resources": {"memory": "1024m", "cpu": 0.30},
            "task_manager_resources": {"memory": "2048m", "cpu": 0.30},
            "parallelism": 1,
            "flink_configuration": {
                "taskmanager.numberOfTaskSlots": "1",
                "taskmanager.memory.jvm-overhead.max": "2048m",
            },
        },
    }

    with tempfile.NamedTemporaryFile("w", suffix=".json") as f:
        json.dump(config, f)
        f.flush()
        cmd = [
            "pangeo-forge-runner",
            "bake",
            "--repo",
            TEST_GPCP_DATA_DIR,
            "--feedstock-subdir",
            f"feedstock-{recipe_version_ref}-flink",
            "-f",
            f.name,
        ]

        print("\nSubmitting job...")
        timeout = 60 * 4
        with subprocess.Popen(
            cmd, stdout=subprocess.PIPE, stderr=subprocess.PIPE, text=True
        ) as proc:
            start = time.time()
            for line in proc.stdout:
                # nice to have output
                print(line, end="")

                elapsed_time = time.time() - start
                if elapsed_time >= timeout:
                    raise Exception("timeout reached, exiting")

        # make sure the last time submitted job
        assert line.startswith("Started Flink job as")

        # use minio cli to inuit when job is finished after a waiting period
        # TODO: we need to get the historyserver up so we can query job status async
        # https://nightlies.apache.org/flink/flink-docs-release-1.16/docs/deployment/advanced/historyserver/
        time.sleep(60 * 2)
        cmd = [
            "mc",
            "alias",
            "set",
            "myminio",
            minio_service["endpoint"],
            minio_service["username"],
            minio_service["password"],
        ]
        proc = subprocess.run(cmd, capture_output=True)
        assert proc.returncode == 0

        # set up path lookups for minio cli and xarray
        target_path = config["TargetStorage"]["root_path"].format(
            job_name=config["Bake"]["job_name"]
        )
        if pfr_version >= parse_version("0.10"):
            # in pangeo-forge-recipes>=0.10.0, an additional `StoreToZarr.store_name` kwarg
            # is appended to the formatted root path at execution time. for ref `0.10.x`,
            # the value of that kwarg is "gpcp", so we append that here.
            target_path += "/gpcp"

        cmd = [
            "mc",
            "ls",
            "myminio/{}/precip".format(target_path.replace("s3://", "")),
        ]
        timeout = 60 * 5
        start = time.time()
        print("[ RUNNING ]: ", " ".join(cmd))
        while True:
            proc = subprocess.run(cmd, capture_output=True, text=True)
            # purposely don't check proc.returncode since files might not exist yet

            # --prune prunes to two time steps by default, so we expect 2 time steps here
            # but four overall files:
            #
            # $ mc ls myminio/gpcp/target/recipe/gpcp/precip/
            # [2023-10-24 22:42:16 UTC]   365B STANDARD .zarray
            # [2023-10-24 22:42:16 UTC]   442B STANDARD .zattrs
            # [2023-10-24 22:42:17 UTC] 145KiB STANDARD 0.0.0
            # [2023-10-24 22:42:17 UTC] 148KiB STANDARD 1.0.0
            try:
                output = proc.stdout.splitlines()
                print(f"[ MINIO OUTPUT ]: {output[-1]}")
                if len(output) == 4:
                    break
            except:
                pass

            elapsed_time = time.time() - start
            if elapsed_time >= timeout:
                raise Exception("timeout reached, exiting")
            time.sleep(2)

        gpcp = xr.open_dataset(
            target_path, backend_kwargs={"storage_options": fsspec_args}, engine="zarr"
        )

        assert (
            gpcp.title
            == "Global Precipitation Climatatology Project (GPCP) Climate Data Record (CDR), Daily V1.3"
        )
        # --prune prunes to two time steps by default, so we expect 2 items here
        assert len(gpcp.precip) == 2
        print(gpcp)<|MERGE_RESOLUTION|>--- conflicted
+++ resolved
@@ -18,21 +18,6 @@
     recipes_version_ref = recipes_version.split("==")[1]
     beam_version_ref = beam_version.split("==")[1]
 
-<<<<<<< HEAD
-=======
-    # we need to add the versions from the CLI matrix to the requirements for tests
-    with open(
-        str(
-            TEST_GPCP_DATA_DIR
-            / f"feedstock-{recipes_version_ref}-flink"
-            / "requirements.txt"
-        ),
-        "w",
-    ) as f:
-        for r in [recipes_version, beam_version]:
-            f.write(r)
-
->>>>>>> eab588b4
     # .github/workflows/flink.yml provides
     # `--recipes-version` arg with pytest cli call
     # but if not provided (e.g. in local runs) then alert
