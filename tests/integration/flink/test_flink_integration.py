--- conflicted
+++ resolved
@@ -20,17 +20,7 @@
 
     pfr_version = parse_version(version("pangeo-forge-recipes"))
     if pfr_version >= parse_version("0.10"):
-<<<<<<< HEAD
         recipe_version_ref = "0.10.x"
-    else:
-        recipe_version_ref = "0.9.x"
-        pytest.xfail(
-            f"{pfr_version = }, which is < 0.10. "
-            "Flink tests timeout with this recipes version, so we xfail this test."
-        )
-=======
-        recipe_version_ref = str(pfr_version)
->>>>>>> 028903ce
 
     bucket = "s3://gpcp-out"
     config = {
