import json
import subprocess
import sys
import tempfile
import time
from pathlib import Path

import pytest
import xarray as xr
from packaging.version import parse as parse_version

TEST_DATA_DIR = Path(__file__).parent.parent / "test-data"
TEST_GPCP_DATA_DIR = TEST_DATA_DIR / "gpcp-from-gcs"


def test_dataflow_integration(recipes_version, beam_version):
    # just grab the version part
    recipes_version_ref = recipes_version.split("==")[1]

<<<<<<< HEAD
=======
    # we need to add the versions from the CLI matrix to the requirements for tests
    with open(
        str(
            TEST_GPCP_DATA_DIR
            / f"feedstock-{recipes_version_ref}-dataflow"
            / "requirements.txt"
        ),
        "w",
    ) as f:
        for r in [recipes_version, beam_version]:
            f.write(r)

>>>>>>> eab588b4
    # .github/workflows/dataflow.yml provides
    # `--recipes-version` arg with pytest cli call
    # but if not provided (e.g. in local runs) then alert
    if not recipes_version_ref:
        raise ValueError(
            "running these tests requires you "
            "pass `--recipes-version='<version-string>'` as a `pytest` arg"
        )

    python_version = (
        f"{sys.version_info.major}.{sys.version_info.minor}.{sys.version_info.micro}"
    )
    pfr_version = parse_version(recipes_version_ref)
    if pfr_version >= parse_version("0.10"):
        recipe_version_ref = "0.10.x"
    else:
        raise ValueError(
            f"Unsupported pfr_version: {pfr_version}. Please upgrade to 0.10 or newer."
        )

    # we need to add the versions from the CLI matrix to the requirements for tests
    with open(str(TEST_GPCP_DATA_DIR / f"feedstock-{recipes_version_ref}-dataflow" / "requirements.txt"), "w") as f:
        for r in [recipes_version, beam_version]:
            f.write(r)

    bucket = "gs://pangeo-forge-runner-ci-testing"
    config = {
        "Bake": {
            "prune": True,
            "bakery_class": "pangeo_forge_runner.bakery.dataflow.DataflowBakery",
            "job_name": f"gpcp-from-gcs-py{python_version.replace('.','')}-v{''.join([str(i) for i in pfr_version.release])}",
        },
        "DataflowBakery": {"temp_gcs_location": bucket + "/temp"},
        "TargetStorage": {
            "fsspec_class": "gcsfs.GCSFileSystem",
            "root_path": bucket + "/target/{job_name}",
        },
        "InputCacheStorage": {
            "fsspec_class": "gcsfs.GCSFileSystem",
            "root_path": bucket + "/input-cache/{job_name}",
        },
    }

    with tempfile.NamedTemporaryFile("w", suffix=".json") as f:
        json.dump(config, f)
        f.flush()
        cmd = [
            "pangeo-forge-runner",
            "bake",
            "--repo",
            TEST_GPCP_DATA_DIR,
            "--feedstock-subdir",
            f"feedstock-{recipe_version_ref}-dataflow",
            "--json",
            "-f",
            f.name,
        ]
        print("\nSubmitting job...")
        submit_proc = subprocess.run(cmd, capture_output=True)
        assert submit_proc.returncode == 0
        lastline = json.loads(submit_proc.stdout.decode().splitlines()[-1])
        assert lastline["status"] == "submitted"
        job_id = lastline["job_id"]
        job_name = lastline["job_name"]
        print(f"Job submitted with {job_id = }")
        # note the start time, because certain errors on dataflow manifest as long hangs,
        # and if that's the case, we'll want to bail out of this test manually, rather than
        # wait for the the job to officially fail.
        start = time.time()

        # 6 minutes seems like an average runtime for these jobs, but being optimistic
        # let's start by waiting 5 minutes
        print(f"Waiting for 5 mins, starting at {start = }")
        time.sleep(60 * 5)

        # okay, time to start checking if the job is done
        show_job = f"gcloud dataflow jobs show {job_id} --format=json".split()
        show_job_errors = [
            "gcloud",
            "logging",
            "read",
            f'resource.type="dataflow_step" AND resource.labels.job_id="{job_id}" AND severity>=ERROR',
            "--limit",
            "500",
            "--format=json",
        ]
        while True:
            elapsed = time.time() - start
            print(f"Time {elapsed = }")
            if elapsed > 60 * 12:
                # if 12 minutes have elapsed (twice the expected time to complete the job),
                # we're going to assume the job is hanging, and call this test a failure.
                # remember: we're sourcing data for this job from within GCS, so networking
                # shouldn't delay things *too* much. if we eventually find that jobs may take
                # more than 12 minutes and not be hanging, we can change this assumption.
                pytest.fail(f"Time {elapsed = } exceedes 12 minutes.")

            # check job state
            state_proc = subprocess.run(show_job, capture_output=True)
            assert state_proc.returncode == 0
            state = json.loads(state_proc.stdout)["state"]
            print(f"Current {state = }")
            if state == "Done":
                # on Dataflow, "Done" means success
                break
            elif state == "Running":
                # still running, let's give it another 30s then check again
                time.sleep(30)
            else:
                # try to get some output to the stdout so we don't have to log into the GCP console
                state_proc = subprocess.run(show_job_errors, capture_output=True)
                assert state_proc.returncode == 0
                print(json.loads(state_proc.stdout))
                # consider any other state a failure
                pytest.fail(f"{state = } is neither 'Done' nor 'Running'")

        # open the generated dataset with xarray!
        target_path = config["TargetStorage"]["root_path"].format(job_name=job_name)
        if pfr_version >= parse_version("0.10"):
            # in pangeo-forge-eecipes>=0.10.0, an additional `StoreToZarr.store_name` kwarg
            # is appended to the formatted root path at execution time. for ref `0.10.x`,
            # the value of that kwarg is "gpcp", so we append that here.
            target_path += "/gpcp"
        gpcp = xr.open_dataset(target_path, engine="zarr")

        assert (
            gpcp.title
            == "Global Precipitation Climatatology Project (GPCP) Climate Data Record (CDR), Daily V1.3"
        )
        # --prune prunes to two time steps by default, so we expect 2 items here
        assert len(gpcp.precip) == 2
        print(gpcp)<|MERGE_RESOLUTION|>--- conflicted
+++ resolved
@@ -17,21 +17,6 @@
     # just grab the version part
     recipes_version_ref = recipes_version.split("==")[1]
 
-<<<<<<< HEAD
-=======
-    # we need to add the versions from the CLI matrix to the requirements for tests
-    with open(
-        str(
-            TEST_GPCP_DATA_DIR
-            / f"feedstock-{recipes_version_ref}-dataflow"
-            / "requirements.txt"
-        ),
-        "w",
-    ) as f:
-        for r in [recipes_version, beam_version]:
-            f.write(r)
-
->>>>>>> eab588b4
     # .github/workflows/dataflow.yml provides
     # `--recipes-version` arg with pytest cli call
     # but if not provided (e.g. in local runs) then alert
